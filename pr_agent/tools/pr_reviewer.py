import copy
import json
import logging

from jinja2 import Environment, StrictUndefined

from pr_agent.algo.ai_handler import AiHandler
from pr_agent.algo.pr_processing import get_pr_diff
from pr_agent.algo.token_handler import TokenHandler
from pr_agent.algo.utils import convert_to_markdown, try_fix_json
from pr_agent.config_loader import settings
from pr_agent.git_providers import get_git_provider
from pr_agent.git_providers.git_provider import get_main_pr_language


class PRReviewer:
    def __init__(self, pr_url: str, cli_mode=False):

        self.git_provider = get_git_provider()(pr_url)
        self.main_language = get_main_pr_language(
            self.git_provider.get_languages(), self.git_provider.get_files()
        )
        self.ai_handler = AiHandler()
        self.patches_diff = None
        self.prediction = None
        self.cli_mode = cli_mode
        self.vars = {
            "title": self.git_provider.pr.title,
            "branch": self.git_provider.get_pr_branch(),
            "description": self.git_provider.get_pr_description(),
            "language": self.main_language,
            "diff": "",  # empty diff for initial calculation
            "require_tests": settings.pr_reviewer.require_tests_review,
            "require_security": settings.pr_reviewer.require_security_review,
            "require_focused": settings.pr_reviewer.require_focused_review,
            'num_code_suggestions': settings.pr_reviewer.num_code_suggestions,
        }
        self.token_handler = TokenHandler(self.git_provider.pr,
                                          self.vars,
                                          settings.pr_review_prompt.system,
                                          settings.pr_review_prompt.user)

    async def review(self):
        logging.info('Reviewing PR...')
        if settings.config.publish_review:
            self.git_provider.publish_comment("Preparing review...", is_temporary=True)
        logging.info('Getting PR diff...')
        self.patches_diff = get_pr_diff(self.git_provider, self.token_handler)
        logging.info('Getting AI prediction...')
        self.prediction = await self._get_prediction()
        logging.info('Preparing PR review...')
        pr_comment = self._prepare_pr_review()
        if settings.config.publish_review:
            logging.info('Pushing PR review...')
            self.git_provider.publish_comment(pr_comment)
            self.git_provider.remove_initial_comment()
            if settings.pr_reviewer.inline_code_comments:
                logging.info('Pushing inline code comments...')
                self._publish_inline_code_comments()
        return ""

    async def _get_prediction(self):
        variables = copy.deepcopy(self.vars)
        variables["diff"] = self.patches_diff  # update diff
        environment = Environment(undefined=StrictUndefined)
        system_prompt = environment.from_string(settings.pr_review_prompt.system).render(variables)
        user_prompt = environment.from_string(settings.pr_review_prompt.user).render(variables)
        if settings.config.verbosity_level >= 2:
            logging.info(f"\nSystem prompt:\n{system_prompt}")
            logging.info(f"\nUser prompt:\n{user_prompt}")
        model = settings.config.model
        response, finish_reason = await self.ai_handler.chat_completion(model=model, temperature=0.2,
                                                                        system=system_prompt, user=user_prompt)

        return response

    def _prepare_pr_review(self) -> str:
        review = self.prediction.strip()
        try:
            data = json.loads(review)
        except json.decoder.JSONDecodeError:
            data = try_fix_json(review)

        # reordering for nicer display
        if 'PR Feedback' in data:
            if 'Security concerns' in data['PR Feedback']:
                val = data['PR Feedback']['Security concerns']
                del data['PR Feedback']['Security concerns']
                data['PR Analysis']['Security concerns'] = val

        if settings.config.git_provider == 'github' and settings.pr_reviewer.inline_code_comments:
            del data['PR Feedback']['Code suggestions']

        markdown_text = convert_to_markdown(data)
        user = self.git_provider.get_user_id()

        if not self.cli_mode:
            markdown_text += "\n### How to use\n"
            if user and '[bot]' not in user:
                markdown_text += f"> Tag me in a comment '@{user}' to ask for a new review after you update the PR.\n"
                markdown_text += "> You can also tag me and ask any question, " \
                                 f"for example '@{user} is the PR ready for merge?'"
            else:
                markdown_text += "> Add a comment that says 'review' to ask for a new review " \
                                 "after you update the PR.\n"
                markdown_text += "> You can also add a comment that says 'answer QUESTION', " \
                                 "for example 'answer is the PR ready for merge?'"

        if settings.config.verbosity_level >= 2:
            logging.info(f"Markdown response:\n{markdown_text}")
        return markdown_text

    def _publish_inline_code_comments(self):
        review = self.prediction.strip()
        try:
            data = json.loads(review)
        except json.decoder.JSONDecodeError:
            data = try_fix_json(review)

<<<<<<< HEAD
=======
        pr = self.git_provider.pr
        last_commit_id = list(pr.get_commits())[-1]
        if hasattr(pr, 'diff_files'):  # prevent bringing all the files again
            diff_files = pr.diff_files
        else:
            diff_files = list(self.git_provider.get_diff_files())

>>>>>>> ae9cedd5
        for d in data['PR Feedback']['Code suggestions']:
            relevant_file = d['relevant file'].strip()
            relevant_line_in_file = d['relevant line in file'].strip()
            content = d['suggestion content']
<<<<<<< HEAD
            self.git_provider.publish_inline_comment(content, relevant_file, relevant_line_in_file)
=======
            position = -1
            for file in diff_files:
                if file.filename.strip() == relevant_file:
                    patch = file.patch
                    patch_lines = patch.splitlines()
                    for i, line in enumerate(patch_lines):
                        if relevant_line_in_file in line:
                            position = i
                            break
            if position == -1:
                if settings.config.verbosity_level >= 2:
                    logging.info(f"Could not find position for {relevant_file} {relevant_line_in_file}")
            else:
                body = content
                path = relevant_file.strip()
                pr.create_review_comment(body=body, commit_id=last_commit_id, path=path, position=position)
>>>>>>> ae9cedd5
<|MERGE_RESOLUTION|>--- conflicted
+++ resolved
@@ -117,37 +117,9 @@
         except json.decoder.JSONDecodeError:
             data = try_fix_json(review)
 
-<<<<<<< HEAD
-=======
-        pr = self.git_provider.pr
-        last_commit_id = list(pr.get_commits())[-1]
-        if hasattr(pr, 'diff_files'):  # prevent bringing all the files again
-            diff_files = pr.diff_files
-        else:
-            diff_files = list(self.git_provider.get_diff_files())
-
->>>>>>> ae9cedd5
         for d in data['PR Feedback']['Code suggestions']:
             relevant_file = d['relevant file'].strip()
             relevant_line_in_file = d['relevant line in file'].strip()
             content = d['suggestion content']
-<<<<<<< HEAD
-            self.git_provider.publish_inline_comment(content, relevant_file, relevant_line_in_file)
-=======
-            position = -1
-            for file in diff_files:
-                if file.filename.strip() == relevant_file:
-                    patch = file.patch
-                    patch_lines = patch.splitlines()
-                    for i, line in enumerate(patch_lines):
-                        if relevant_line_in_file in line:
-                            position = i
-                            break
-            if position == -1:
-                if settings.config.verbosity_level >= 2:
-                    logging.info(f"Could not find position for {relevant_file} {relevant_line_in_file}")
-            else:
-                body = content
-                path = relevant_file.strip()
-                pr.create_review_comment(body=body, commit_id=last_commit_id, path=path, position=position)
->>>>>>> ae9cedd5
+
+            self.git_provider.publish_inline_comment(content, relevant_file, relevant_line_in_file)