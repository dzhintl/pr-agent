--- conflicted
+++ resolved
@@ -83,19 +83,8 @@
                     f"{(' from deployment ' + deployment_id) if deployment_id else ''}"
                 )
             response = await acompletion(
-<<<<<<< HEAD
-                            model=model,
-                            deployment_id=deployment_id,
-                            messages=[
-                                {"role": "system", "content": system},
-                                {"role": "user", "content": user}
-                            ],
-                            temperature=temperature,
-                            azure=self.azure
-                        )
-=======
                 model=model,
-                deployment_id=self.deployment_id,
+                deployment_id=deployment_id,
                 messages=[
                     {"role": "system", "content": system},
                     {"role": "user", "content": user}
@@ -104,7 +93,6 @@
                 azure=self.azure,
                 force_timeout=get_settings().config.ai_timeout
             )
->>>>>>> 7760f37d
         except (APIError, Timeout, TryAgain) as e:
             logging.error("Error during OpenAI inference: ", e)
             raise
