[config]
model="gpt-4"
fallback_models=["gpt-3.5-turbo-16k"]
git_provider="github"
publish_output=true
publish_output_progress=true
verbosity_level=0 # 0,1,2
use_extra_bad_extensions=false
use_repo_settings_file=true
ai_timeout=180
max_description_tokens = 500
max_commits_tokens = 500
litellm_debugger=false
secret_provider="google_cloud_storage"

[pr_reviewer] # /review #
require_focused_review=false
require_score_review=false
require_tests_review=true
require_security_review=true
num_code_suggestions=4
inline_code_comments = false
ask_and_reflect=false
automatic_review=true
extra_instructions = ""

[pr_description] # /describe #
publish_description_as_comment=false
add_original_user_description=false
keep_original_user_title=false
extra_instructions = ""

[pr_questions] # /ask #

[pr_code_suggestions] # /improve #
num_code_suggestions=4
extra_instructions = ""
rank_suggestions = false
# params for '/improve --extended' mode
num_code_suggestions_per_chunk=8
rank_extended_suggestions = true
max_number_of_calls = 5
final_clip_factor = 0.9

[pr_update_changelog] # /update_changelog #
push_changelog_changes=false
extra_instructions = ""

[pr_config] # /config #

[github]
# The type of deployment to create. Valid values are 'app' or 'user'.
deployment_type = "user"
ratelimit_retries = 5

[github_app]
# these toggles allows running the github app from custom deployments
bot_user = "github-actions[bot]"
override_deployment_type = true
# in some deployments it's possible to get duplicate requests if the handling is long,
# these settings are used to avoid handling duplicate requests.
duplicate_requests_cache = false
duplicate_requests_cache_ttl = 60  # in seconds
# settings for "pull_request" event
handle_pr_actions = ['opened', 'reopened', 'ready_for_review', 'review_requested']
pr_commands = [
    "/describe --pr_description.add_original_user_description=true --pr_description.keep_original_user_title=true",
    "/auto_review",
]

[gitlab]
# URL to the gitlab service
url = "https://gitlab.com"

# Polling (either project id or namespace/project_name) syntax can be used
projects_to_monitor = ['org_name/repo_name']

# Polling trigger
magic_word = "AutoReview"

# Polling interval
polling_interval_seconds = 30

[local]
# LocalGitProvider settings - uncomment to use paths other than default
# description_path= "path/to/description.md"
# review_path= "path/to/review.md"

<<<<<<< HEAD
[pr_similar_issue]
skip_comments = false
force_update_dataset = false
max_issues_to_scan = 1000

[pinecone]
# fill and place in .secrets.toml
#api_key = ...
# environment = "gcp-starter"
=======
[gerrit]
# endpoint to the gerrit service
# url = "ssh://gerrit.example.com:29418"
# user for gerrit authentication
# user = "ai-reviewer"
# patch server where patches will be saved
# patch_server_endpoint = "http://127.0.0.1:5000/patch"
# token to authenticate in the patch server
# patch_server_token = ""
>>>>>>> 460b315b
<|MERGE_RESOLUTION|>--- conflicted
+++ resolved
@@ -86,17 +86,6 @@
 # description_path= "path/to/description.md"
 # review_path= "path/to/review.md"
 
-<<<<<<< HEAD
-[pr_similar_issue]
-skip_comments = false
-force_update_dataset = false
-max_issues_to_scan = 1000
-
-[pinecone]
-# fill and place in .secrets.toml
-#api_key = ...
-# environment = "gcp-starter"
-=======
 [gerrit]
 # endpoint to the gerrit service
 # url = "ssh://gerrit.example.com:29418"
@@ -106,4 +95,14 @@
 # patch_server_endpoint = "http://127.0.0.1:5000/patch"
 # token to authenticate in the patch server
 # patch_server_token = ""
->>>>>>> 460b315b
+
+
+[pr_similar_issue]
+skip_comments = false
+force_update_dataset = false
+max_issues_to_scan = 1000
+
+[pinecone]
+# fill and place in .secrets.toml
+#api_key = ...
+# environment = "gcp-starter"